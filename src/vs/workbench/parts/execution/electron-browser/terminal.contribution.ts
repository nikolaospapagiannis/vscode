--- conflicted
+++ resolved
@@ -36,16 +36,12 @@
 			'description': nls.localize('terminal.external.windowsExec', "Customizes which terminal to run on Windows."),
 			'default': DEFAULT_TERMINAL_WINDOWS
 		},
-<<<<<<< HEAD
-		'terminal.external.linuxExec': {
-=======
-		'externalTerminal.macExec': {
+		'terminal.external.macExec': {
 			'type': 'string',
-			'description': nls.localize('externalTerminal.macExec', "Customizes which terminal Application to run on Mac OS."),
+			'description': nls.localize('terminal.external.macExec', "Customizes which terminal Application to run on Mac OS."),
 			'default': DEFAULT_TERMINAL_MAC
 		},
-		'externalTerminal.linuxExec': {
->>>>>>> 04e29ce6
+		'terminal.external.linuxExec': {
 			'type': 'string',
 			'description': nls.localize('terminal.external.linuxExec', "Customizes which terminal to run on Linux."),
 			'default': DEFAULT_TERMINAL_LINUX
